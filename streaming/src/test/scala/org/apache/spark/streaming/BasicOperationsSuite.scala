--- conflicted
+++ resolved
@@ -26,20 +26,6 @@
 import org.apache.spark.{SparkContext, SparkConf}
 
 class BasicOperationsSuite extends TestSuiteBase {
-
-<<<<<<< HEAD
-  override def framework = "BasicOperationsSuite"
-
-  conf.set("spark.streaming.clock", "org.apache.spark.streaming.util.ManualClock")
-
-  after {
-    // To avoid Akka rebinding to the same port, since it doesn't unbind immediately on shutdown
-    System.clearProperty("spark.driver.port")
-    System.clearProperty("spark.hostPort")
-  }
-
-=======
->>>>>>> ad3dfd15
   test("map") {
     val input = Seq(1 to 4, 5 to 8, 9 to 12)
     testOperation(
